--- conflicted
+++ resolved
@@ -44,7 +44,7 @@
                     "XUNIT.ASSERT.DLL"}
             );
 
-bool cancelled;
+        bool cancelled;
 
         public void Cancel()
         {
@@ -207,7 +207,6 @@
         static bool IsXunitTestAssembly(string assemblyFileName)
         {
             // Don't try to load ourselves, since we fail (issue #47). Also, Visual Studio Online is brain dead.
-<<<<<<< HEAD
             // or any test framework assembly
             if (platformAssemblies.Contains(Path.GetFileName(assemblyFileName)
                                                 .ToUpperInvariant()))
@@ -217,14 +216,6 @@
 
             string xunitPath = Path.Combine(Path.GetDirectoryName(assemblyFileName), "xunit.dll");
             string xunitExecutionPath = Path.Combine(Path.GetDirectoryName(assemblyFileName), "xunit.execution.dll");
-=======
-            var self = Path.GetFileNameWithoutExtension(Assembly.GetExecutingAssembly().GetLocalCodeBase());
-            if (Path.GetFileNameWithoutExtension(assemblyFileName).Equals(self, StringComparison.OrdinalIgnoreCase))
-                return false;
-
-            var xunitPath = Path.Combine(Path.GetDirectoryName(assemblyFileName), "xunit.dll");
-            var xunitExecutionPath = Path.Combine(Path.GetDirectoryName(assemblyFileName), "xunit.execution.dll");
->>>>>>> 51d93db9
             return File.Exists(xunitPath) || File.Exists(xunitExecutionPath);
         }
 
@@ -259,7 +250,7 @@
         {
             Guard.ArgumentNotNull("tests", tests);
             Guard.ArgumentValid("tests", "appx not supported in this overload", !ContainsAppX(tests.Select(t => t.Source)));
-            
+
             var stopwatch = Stopwatch.StartNew();
             RunTests(runContext, frameworkHandle, stopwatch, settings => tests.GroupBy(testCase => testCase.Source));
             stopwatch.Stop();
