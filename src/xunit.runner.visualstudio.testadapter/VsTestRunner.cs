﻿using System;
using System.Collections;
using System.Collections.Generic;
using System.Diagnostics;
using System.IO;
using System.Linq;
using System.Reflection;
<<<<<<< HEAD
=======
using System.Runtime.Versioning;
>>>>>>> 30ca630b
using System.Threading;
using Microsoft.VisualStudio.TestPlatform.ObjectModel;
using Microsoft.VisualStudio.TestPlatform.ObjectModel.Adapter;
using Microsoft.VisualStudio.TestPlatform.ObjectModel.Logging;
using Xunit.Runner.VisualStudio.Settings;

namespace Xunit.Runner.VisualStudio.TestAdapter
{
    [FileExtension(".dll")]
    [FileExtension(".exe")]
    [DefaultExecutorUri(Constants.ExecutorUri)]
    [ExtensionUri(Constants.ExecutorUri)]
    public class VsTestRunner : ITestDiscoverer, ITestExecutor
    {
        public static TestProperty SerializedTestCaseProperty = GetTestProperty();

        bool cancelled;

        public void Cancel()
        {
            cancelled = true;
        }

        public void DiscoverTests(IEnumerable<string> sources, IDiscoveryContext discoveryContext, IMessageLogger logger, ITestCaseDiscoverySink discoverySink)
        {
            Guard.ArgumentNotNull("sources", sources);
            Guard.ArgumentNotNull("logger", logger);
            Guard.ArgumentNotNull("discoverySink", discoverySink);

            var settings = SettingsProvider.Load();
            var stopwatch = Stopwatch.StartNew();

            try
            {
                RemotingUtility.CleanUpRegisteredChannels();

                if (settings.MessageDisplay == MessageDisplay.Diagnostic)
                    logger.SendMessage(TestMessageLevel.Informational, String.Format("[xUnit.net {0}] Discovery started", stopwatch.Elapsed));

                using (AssemblyHelper.SubscribeResolve())
                {
                    foreach (string assemblyFileName in sources)
                    {
                        var fileName = Path.GetFileName(assemblyFileName);

                        try
                        {
                            if (cancelled)
                                break;

                            if (!IsXunitTestAssembly(assemblyFileName))
                            {
                                if (settings.MessageDisplay == MessageDisplay.Diagnostic)
                                    logger.SendMessage(TestMessageLevel.Informational, String.Format("[xUnit.net {0}] Skipping: {1}", stopwatch.Elapsed, fileName));
                            }
                            else
                            {
                                if (settings.MessageDisplay == MessageDisplay.Diagnostic)
                                    logger.SendMessage(TestMessageLevel.Informational, String.Format("[xUnit.net {0}] Discovery starting: {1}", stopwatch.Elapsed, fileName));

                                using (var framework = new XunitFrontController(assemblyFileName, configFileName: null, shadowCopy: true))
                                using (var sink = new VsDiscoveryVisitor(assemblyFileName, framework, logger, discoveryContext, discoverySink, () => cancelled))
                                {
                                    framework.Find(includeSourceInformation: true, messageSink: sink, options: new TestFrameworkOptions());
                                    sink.Finished.WaitOne();

                                    if (settings.MessageDisplay == MessageDisplay.Diagnostic)
                                        logger.SendMessage(TestMessageLevel.Informational,
                                                           String.Format("[xUnit.net {0}] Discovery finished: {1} ({2} tests)", stopwatch.Elapsed, fileName, sink.TotalTests));
                                }
                            }
                        }
                        catch (Exception e)
                        {
                            logger.SendMessage(TestMessageLevel.Error,
                                               String.Format("[xUnit.net {0}] Exception discovering tests from {1}: {2}", stopwatch.Elapsed, fileName, e));
                        }
                    }
                }
            }
            catch (Exception e)
            {
                logger.SendMessage(TestMessageLevel.Error,
                                   String.Format("[xUnit.net {0}] Exception discovering tests: {1}", stopwatch.Elapsed, e));
            }

            stopwatch.Stop();

            if (settings.MessageDisplay == MessageDisplay.Diagnostic)
                logger.SendMessage(TestMessageLevel.Informational, String.Format("[xUnit.net {0}] Discovery complete", stopwatch.Elapsed));
        }

        static TestProperty GetTestProperty()
        {
            return TestProperty.Register("XunitTestCase", "xUnit.net Test Case", typeof(string), typeof(VsTestRunner));
        }

        IEnumerable<IGrouping<string, TestCase>> GetTests(IEnumerable<string> sources, IMessageLogger logger, XunitVisualStudioSettings settings, Stopwatch stopwatch)
        {
            var result = new List<IGrouping<string, TestCase>>();

            RemotingUtility.CleanUpRegisteredChannels();

            using (AssemblyHelper.SubscribeResolve())
            {
                if (settings.MessageDisplay == MessageDisplay.Diagnostic)
                    logger.SendMessage(TestMessageLevel.Informational, String.Format("[xUnit.net {0}] Discovery started", stopwatch.Elapsed));

                foreach (string assemblyFileName in sources)
                {
                    var fileName = Path.GetFileName(assemblyFileName);

                    try
                    {
                        if (cancelled)
                            break;

                        if (!IsXunitTestAssembly(assemblyFileName))
                        {
                            if (settings.MessageDisplay == MessageDisplay.Diagnostic)
                                logger.SendMessage(TestMessageLevel.Informational, String.Format("[xUnit.net {0}] Skipping: {1}", stopwatch.Elapsed, fileName));
                        }
                        else
                        {
                            if (settings.MessageDisplay == MessageDisplay.Diagnostic)
                                logger.SendMessage(TestMessageLevel.Informational, String.Format("[xUnit.net {0}] Discovery starting: {1}", stopwatch.Elapsed, fileName));

                            using (var framework = new XunitFrontController(assemblyFileName, configFileName: null, shadowCopy: true))
                            using (var sink = new TestDiscoveryVisitor())
                            {
                                framework.Find(includeSourceInformation: true, messageSink: sink, options: new TestFrameworkOptions());
                                sink.Finished.WaitOne();

                                result.Add(
                                    new Grouping<string, TestCase>(
                                        assemblyFileName,
                                        sink.TestCases
                                            .GroupBy(tc => String.Format("{0}.{1}", tc.Class.Name, tc.Method.Name))
                                            .SelectMany(group => group.Select(testCase => VsDiscoveryVisitor.CreateVsTestCase(assemblyFileName, framework, testCase, settings, forceUniqueNames: group.Count() > 1)))
                                            .ToList()
                                    )
                                );

                                if (settings.MessageDisplay != MessageDisplay.None)
                                    logger.SendMessage(TestMessageLevel.Informational,
                                                       String.Format("[xUnit.net {0}] Discovery finished: {1} ({2} tests)", stopwatch.Elapsed, Path.GetFileName(assemblyFileName), sink.TestCases.Count));
                            }
                        }
                    }
                    catch (Exception e)
                    {
                        logger.SendMessage(TestMessageLevel.Error,
                                       String.Format("[xUnit.net {0}] Exception discovering tests from {1}: {2}", stopwatch.Elapsed, assemblyFileName, e));
                    }
                }

                if (settings.MessageDisplay == MessageDisplay.Diagnostic)
                    logger.SendMessage(TestMessageLevel.Informational, String.Format("[xUnit.net {0}] Discovery complete", stopwatch.Elapsed));

                return result;
            }
        }

        static bool IsXunitTestAssembly(string assemblyFileName)
        {
            string xunitPath = Path.Combine(Path.GetDirectoryName(assemblyFileName), "xunit.dll");
            string xunitExecutionPath = Path.Combine(Path.GetDirectoryName(assemblyFileName), "xunit.execution.dll");
            if (File.Exists(xunitPath) || File.Exists(xunitExecutionPath))
            {
                // Check for Xamarin
                var assm = Assembly.ReflectionOnlyLoadFrom(assemblyFileName);
<<<<<<< HEAD
                var references = assm.GetReferencedAssemblies();

                var xamFound = references.Any(an => an.Name.Equals("monotouch", StringComparison.OrdinalIgnoreCase) || 
                                                    an.Name.Equals("mono.android", StringComparison.OrdinalIgnoreCase));
                return !xamFound;
=======
                var attrib = assm.GetCustomAttributes(typeof(TargetFrameworkAttribute))
                                 .Cast<TargetFrameworkAttribute>()
                                 .FirstOrDefault();

                if (attrib != null)
                {
                    // We found the TargetFramework attribute, check for xamarin
                    var xamFound = (attrib.FrameworkName != null && attrib.FrameworkName.StartsWith("MonoTouch", StringComparison.OrdinalIgnoreCase)) ||
                                    (attrib.FrameworkName != null && attrib.FrameworkName.StartsWith("MonoAndroid", StringComparison.OrdinalIgnoreCase));
                    return xamFound;
                }
                return true;
>>>>>>> 30ca630b
            }
            return false;
        }

        public void RunTests(IEnumerable<string> sources, IRunContext runContext, IFrameworkHandle frameworkHandle)
        {
            Guard.ArgumentNotNull("sources", sources);

            var stopwatch = Stopwatch.StartNew();
            RunTests(runContext, frameworkHandle, stopwatch, settings => GetTests(sources, frameworkHandle, settings, stopwatch));
            stopwatch.Stop();
        }

        public void RunTests(IEnumerable<TestCase> tests, IRunContext runContext, IFrameworkHandle frameworkHandle)
        {
            Guard.ArgumentNotNull("tests", tests);

            var stopwatch = Stopwatch.StartNew();
            RunTests(runContext, frameworkHandle, stopwatch, settings => tests.GroupBy(testCase => testCase.Source));
            stopwatch.Stop();
        }

        void RunTests(IRunContext runContext, IFrameworkHandle frameworkHandle, Stopwatch stopwatch, Func<XunitVisualStudioSettings, IEnumerable<IGrouping<string, TestCase>>> testCaseAccessor)
        {
            Guard.ArgumentNotNull("runContext", runContext);
            Guard.ArgumentNotNull("frameworkHandle", frameworkHandle);

            var settings = SettingsProvider.Load();
            var shuttingDown = !runContext.KeepAlive || settings.ShutdownAfterRun;

            if (runContext.KeepAlive && settings.ShutdownAfterRun)
                frameworkHandle.EnableShutdownAfterTestRun = true;

            var toDispose = new List<IDisposable>();

            if (settings.MessageDisplay == MessageDisplay.Diagnostic)
                lock (stopwatch)
                {
                    frameworkHandle.SendMessage(TestMessageLevel.Informational, String.Format("[xUnit.net {0}] Execution started", stopwatch.Elapsed));
                    frameworkHandle.SendMessage(TestMessageLevel.Informational, String.Format("[xUnit.net {0}] Settings: MaxParallelThreads = {1}, NameDisplay = {2}, ParallelizeAssemblies = {3}, ParallelizeTestCollections = {4}, ShutdownAfterRun = {5}",
                                                                                              stopwatch.Elapsed,
                                                                                              settings.MaxParallelThreads,
                                                                                              settings.NameDisplay,
                                                                                              settings.ParallelizeAssemblies,
                                                                                              settings.ParallelizeTestCollections,
                                                                                              settings.ShutdownAfterRun));
                }

            try
            {
                RemotingUtility.CleanUpRegisteredChannels();

                cancelled = false;

                using (AssemblyHelper.SubscribeResolve())
                    if (settings.ParallelizeAssemblies)
                        testCaseAccessor(settings)
                            .Select(testCaseGroup => RunTestsInAssemblyAsync(runContext, frameworkHandle, toDispose, testCaseGroup.Key, testCaseGroup, settings, stopwatch))
                            .ToList()
                            .ForEach(@event => @event.WaitOne());
                    else
                        testCaseAccessor(settings)
                            .ToList()
                            .ForEach(testCaseGroup => RunTestsInAssembly(runContext, frameworkHandle, toDispose, testCaseGroup.Key, testCaseGroup, settings, stopwatch));
            }
            finally
            {
                if (!shuttingDown)
                    toDispose.ForEach(disposable => disposable.Dispose());
            }

            if (settings.MessageDisplay == MessageDisplay.Diagnostic)
                lock (stopwatch)
                    frameworkHandle.SendMessage(TestMessageLevel.Informational, String.Format("[xUnit.net {0}] Execution complete", stopwatch.Elapsed));
        }

        void RunTestsInAssembly(IDiscoveryContext discoveryContext,
                                IFrameworkHandle frameworkHandle,
                                List<IDisposable> toDispose,
                                string assemblyFileName,
                                IEnumerable<TestCase> testCases,
                                XunitVisualStudioSettings settings,
                                Stopwatch stopwatch)
        {
            if (cancelled)
                return;

            if (settings.MessageDisplay == MessageDisplay.Diagnostic)
                lock (stopwatch)
                    frameworkHandle.SendMessage(TestMessageLevel.Informational, String.Format("[xUnit.net {0}] Execution starting: {1}", stopwatch.Elapsed, Path.GetFileName(assemblyFileName)));

            var controller = new XunitFrontController(assemblyFileName, configFileName: null, shadowCopy: true);

            lock (toDispose)
                toDispose.Add(controller);

            var xunitTestCases = testCases.ToDictionary(tc => controller.Deserialize(tc.GetPropertyValue<string>(SerializedTestCaseProperty, null)));

            using (var executionVisitor = new VsExecutionVisitor(discoveryContext, frameworkHandle, xunitTestCases, () => cancelled))
            {
                var executionOptions = new XunitExecutionOptions
                {
                    DisableParallelization = !settings.ParallelizeTestCollections,
                    MaxParallelThreads = settings.MaxParallelThreads
                };

                controller.RunTests(xunitTestCases.Keys.ToList(), executionVisitor, executionOptions);
                executionVisitor.Finished.WaitOne();
            }

            if (settings.MessageDisplay == MessageDisplay.Diagnostic)
                lock (stopwatch)
                    frameworkHandle.SendMessage(TestMessageLevel.Informational, String.Format("[xUnit.net {0}] Execution finished: {1}", stopwatch.Elapsed, Path.GetFileName(assemblyFileName)));
        }

        ManualResetEvent RunTestsInAssemblyAsync(IDiscoveryContext discoveryContext,
                                                 IFrameworkHandle frameworkHandle,
                                                 List<IDisposable> toDispose,
                                                 string assemblyFileName,
                                                 IEnumerable<TestCase> testCases,
                                                 XunitVisualStudioSettings settings,
                                                 Stopwatch stopwatch)
        {
            var @event = new ManualResetEvent(initialState: false);

            ThreadPool.QueueUserWorkItem(_ =>
            {
                try
                {
                    RunTestsInAssembly(discoveryContext, frameworkHandle, toDispose, assemblyFileName, testCases, settings, stopwatch);
                }
                finally
                {
                    @event.Set();
                }
            });

            return @event;
        }

        class Grouping<TKey, TElement> : IGrouping<TKey, TElement>
        {
            readonly IEnumerable<TElement> elements;

            public Grouping(TKey key, IEnumerable<TElement> elements)
            {
                Key = key;
                this.elements = elements;
            }

            public TKey Key { get; private set; }

            public IEnumerator<TElement> GetEnumerator()
            {
                return elements.GetEnumerator();
            }

            IEnumerator IEnumerable.GetEnumerator()
            {
                return elements.GetEnumerator();
            }
        }
    }
}<|MERGE_RESOLUTION|>--- conflicted
+++ resolved
@@ -5,10 +5,7 @@
 using System.IO;
 using System.Linq;
 using System.Reflection;
-<<<<<<< HEAD
-=======
 using System.Runtime.Versioning;
->>>>>>> 30ca630b
 using System.Threading;
 using Microsoft.VisualStudio.TestPlatform.ObjectModel;
 using Microsoft.VisualStudio.TestPlatform.ObjectModel.Adapter;
@@ -180,13 +177,6 @@
             {
                 // Check for Xamarin
                 var assm = Assembly.ReflectionOnlyLoadFrom(assemblyFileName);
-<<<<<<< HEAD
-                var references = assm.GetReferencedAssemblies();
-
-                var xamFound = references.Any(an => an.Name.Equals("monotouch", StringComparison.OrdinalIgnoreCase) || 
-                                                    an.Name.Equals("mono.android", StringComparison.OrdinalIgnoreCase));
-                return !xamFound;
-=======
                 var attrib = assm.GetCustomAttributes(typeof(TargetFrameworkAttribute))
                                  .Cast<TargetFrameworkAttribute>()
                                  .FirstOrDefault();
@@ -199,7 +189,6 @@
                     return xamFound;
                 }
                 return true;
->>>>>>> 30ca630b
             }
             return false;
         }
