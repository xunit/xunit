﻿using System;
using System.Collections.Concurrent;
using System.Linq;
using System.Reflection;
using Xunit.Abstractions;

namespace Xunit.Sdk
{
    /// <summary>
    /// Represents a caching factory for the types used for extensibility throughout the system.
    /// </summary>
    public static class ExtensibilityPointFactory
    {
        static readonly DisposalTracker disposalTracker = new DisposalTracker();
        static readonly ConcurrentDictionary<Type, object> instances = new ConcurrentDictionary<Type, object>();

        private static object CreateInstance(Type type, object[] ctorArgs)
        {
            var result = Activator.CreateInstance(type, ctorArgs ?? new object[0]);

            var disposable = result as IDisposable;
            if (disposable != null)
                disposalTracker.Add(disposable);

            return result;
        }

        /// <summary>
        /// Disposes the instances that are contained in the cache.
        /// </summary>
        public static void Dispose()
        {
            instances.Clear();
            disposalTracker.Dispose();
        }

        /// <summary>
        /// Gets an instance of the given type, casting it to <typeparamref name="TInterface"/>, using the provided
        /// constructor arguments. There is a single instance of a given type that is cached and reused,
        /// so classes retrieved from this factory must be stateless and thread-safe.
        /// </summary>
        /// <typeparam name="TInterface">The interface type.</typeparam>
        /// <param name="type">The implementation type.</param>
        /// <param name="ctorArgs">The constructor arguments.</param>
        /// <returns>The instance of the type.</returns>
        public static TInterface Get<TInterface>(Type type, object[] ctorArgs = null)
        {
            return (TInterface)instances.GetOrAdd(type, () => CreateInstance(type, ctorArgs));
        }

        /// <summary>
        /// Gets a data discoverer.
        /// </summary>
        public static IDataDiscoverer GetDataDiscoverer(Type discovererType)
        {
            return Get<IDataDiscoverer>(discovererType);
        }

        /// <summary>
        /// Gets a data discoverer, as specified in a reflected <see cref="DataDiscovererAttribute"/>.
        /// </summary>
        /// <param name="dataDiscovererAttribute">The data discoverer attribute</param>
        /// <returns>The data discoverer, if the type is loadable; <c>null</c>, otherwise.</returns>
        public static IDataDiscoverer GetDataDiscoverer(IAttributeInfo dataDiscovererAttribute)
        {
            var args = dataDiscovererAttribute.GetConstructorArguments().Cast<string>().ToList();
            var discovererType = Reflector.GetType(args[1], args[0]);
            if (discovererType == null)
                return null;

            return GetDataDiscoverer(discovererType);
        }

        /// <summary>
        /// Gets a test case orderer.
        /// </summary>
        public static ITestCaseOrderer GetTestCaseOrderer(Type ordererType)
        {
            return Get<ITestCaseOrderer>(ordererType);
        }

        /// <summary>
        /// Gets a test case orderer, as specified in a reflected <see cref="TestCaseOrdererAttribute"/>.
        /// </summary>
        /// <param name="testCaseOrdererAttribute">The test case orderer attribute.</param>
        /// <returns>The test case orderer, if the type is loadable; <c>null</c>, otherwise.</returns>
        public static ITestCaseOrderer GetTestCaseOrderer(IAttributeInfo testCaseOrdererAttribute)
        {
            var args = testCaseOrdererAttribute.GetConstructorArguments().Cast<string>().ToList();
            var ordererType = Reflector.GetType(args[1], args[0]);
            if (ordererType == null)
                return null;

            return GetTestCaseOrderer(ordererType);
        }

        /// <summary>
        /// Gets a trait discoverer.
        /// </summary>
        public static ITraitDiscoverer GetTraitDiscoverer(Type discovererType)
        {
            return Get<ITraitDiscoverer>(discovererType);
        }

        /// <summary>
        /// Gets a trait discoverer, as specified in a reflected <see cref="TraitDiscovererAttribute"/>.
        /// </summary>
        /// <param name="traitDiscovererAttribute">The trait discoverer attribute.</param>
        /// <returns>The trait discoverer, if the type is loadable; <c>null</c>, otherwise.</returns>
        public static ITraitDiscoverer GetTraitDiscoverer(IAttributeInfo traitDiscovererAttribute)
        {
            var args = traitDiscovererAttribute.GetConstructorArguments().Cast<string>().ToList();
            var discovererType = Reflector.GetType(args[1], args[0]);
            if (discovererType == null)
                return null;

            return GetTraitDiscoverer(discovererType);
        }

        /// <summary>
        /// Gets an xUnit.net v2 test discoverer.
        /// </summary>
        public static IXunitTestCaseDiscoverer GetXunitTestCaseDiscoverer(Type discovererType)
        {
            return Get<IXunitTestCaseDiscoverer>(discovererType);
        }

        /// <summary>
        /// Gets an xUnit.net v2 test collection factory.
        /// </summary>
        public static IXunitTestCollectionFactory GetXunitTestCollectionFactory(Type factoryType, ITestAssembly testAssembly)
        {
            return Get<IXunitTestCollectionFactory>(factoryType, new[] { testAssembly });
        }

        /// <summary>
        /// Gets an xUnit.net v2 test collection factory, as specified in a reflected <see cref="CollectionBehaviorAttribute"/>.
        /// </summary>
        /// <param name="collectionBehaviorAttribute">The collection behavior attribute.</param>
        /// <param name="testAssembly">The test assembly.</param>
        /// <returns>The collection factory.</returns>
        public static IXunitTestCollectionFactory GetXunitTestCollectionFactory(IAttributeInfo collectionBehaviorAttribute, ITestAssembly testAssembly)
        {
            return GetXunitTestCollectionFactory(GetTestCollectionFactoryType(collectionBehaviorAttribute), testAssembly);
        }

        static Type GetTestCollectionFactoryType(IAttributeInfo collectionBehaviorAttribute)
        {
            if (collectionBehaviorAttribute == null)
                return typeof(CollectionPerClassTestCollectionFactory);

            var ctorArgs = collectionBehaviorAttribute.GetConstructorArguments().ToList();
            if (ctorArgs.Count == 0)
                return typeof(CollectionPerClassTestCollectionFactory);

            if (ctorArgs.Count == 1)
            {
                if ((CollectionBehavior)ctorArgs[0] == CollectionBehavior.CollectionPerAssembly)
                    return typeof(CollectionPerAssemblyTestCollectionFactory);

                return typeof(CollectionPerClassTestCollectionFactory);
            }

            var result = Reflector.GetType((string)ctorArgs[1], (string)ctorArgs[0]);
<<<<<<< HEAD

            if (result == null || 
                !typeof(IXunitTestCollectionFactory).GetTypeInfo().IsAssignableFrom(result.GetTypeInfo()) || 
                result.GetTypeInfo().DeclaredConstructors
                                        .Any(ci => 
                                             ci.GetParameters()
                                               .SingleOrDefault(pi => 
                                                   typeof(IAssemblyInfo).GetTypeInfo().IsAssignableFrom(pi.ParameterType.GetTypeInfo())) == null)
                )
                
=======
            if (result == null || !typeof(IXunitTestCollectionFactory).IsAssignableFrom(result) || result.GetConstructor(new[] { typeof(ITestAssembly) }) == null)
>>>>>>> 51d93db9
                return typeof(CollectionPerClassTestCollectionFactory);

            return result;
        }
    }
}<|MERGE_RESOLUTION|>--- conflicted
+++ resolved
@@ -162,7 +162,6 @@
             }
 
             var result = Reflector.GetType((string)ctorArgs[1], (string)ctorArgs[0]);
-<<<<<<< HEAD
 
             if (result == null || 
                 !typeof(IXunitTestCollectionFactory).GetTypeInfo().IsAssignableFrom(result.GetTypeInfo()) || 
@@ -173,9 +172,6 @@
                                                    typeof(IAssemblyInfo).GetTypeInfo().IsAssignableFrom(pi.ParameterType.GetTypeInfo())) == null)
                 )
                 
-=======
-            if (result == null || !typeof(IXunitTestCollectionFactory).IsAssignableFrom(result) || result.GetConstructor(new[] { typeof(ITestAssembly) }) == null)
->>>>>>> 51d93db9
                 return typeof(CollectionPerClassTestCollectionFactory);
 
             return result;
