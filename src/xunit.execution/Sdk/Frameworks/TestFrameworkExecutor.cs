﻿using System.Collections.Generic;
using System.Linq;
using System.Reflection;
using Xunit.Abstractions;

namespace Xunit.Sdk
{
    /// <summary>
    /// A reusable implementation of <see cref="ITestFrameworkExecutor"/> which contains the basic behavior
    /// for running tests.
    /// </summary>
    /// <typeparam name="TTestCase">The type of the test case used by the test framework. Must
    /// derive from <see cref="ITestCase"/>.</typeparam>
    public abstract class TestFrameworkExecutor<TTestCase> : LongLivedMarshalByRefObject, ITestFrameworkExecutor
        where TTestCase : ITestCase
    {
        /// <summary>
        /// Initializes a new instance of the <see cref="TestFrameworkExecutor{TTestCase}"/> class.
        /// </summary>
        /// <param name="assemblyName">Name of the test assembly.</param>
        /// <param name="sourceInformationProvider">The source line number information provider.</param>
        protected TestFrameworkExecutor(AssemblyName assemblyName, ISourceInformationProvider sourceInformationProvider)
        {
            DisposalTracker = new DisposalTracker();
            SourceInformationProvider = sourceInformationProvider;
<<<<<<< HEAD

#if !WIN8_STORE || WINDOWS_PHONE_APP
            var assembly = Assembly.Load(assemblyName);
#else
            var assembly = Assembly.Load(assemblyName.Name);
#endif
            AssemblyInfo = Reflector.Wrap(assembly);
=======
            Assembly = Assembly.Load(assemblyName);
            AssemblyInfo = Reflector.Wrap(Assembly);
>>>>>>> 51d93db9
        }

        /// <summary>
        /// Gets the assembly that contains the tests.
        /// </summary>
        protected Assembly Assembly { get; set; }

        /// <summary>
        /// Gets the assembly information of the assembly under test.
        /// </summary>
        protected IAssemblyInfo AssemblyInfo { get; set; }

        /// <summary>
        /// Gets the disposal tracker for the test framework discoverer.
        /// </summary>
        protected DisposalTracker DisposalTracker { get; set; }

        /// <summary>
        /// Gets the source information provider.
        /// </summary>
        protected ISourceInformationProvider SourceInformationProvider { get; set; }

        /// <summary>
        /// Override to create a test framework discoverer that can be used to discover
        /// tests when the user asks to run all test.
        /// </summary>
        /// <returns>The test framework discoverer</returns>
        protected abstract ITestFrameworkDiscoverer CreateDiscoverer();

        /// <inheritdoc/>
        public virtual ITestCase Deserialize(string value)
        {
            return SerializationHelper.Deserialize<ITestCase>(value);
        }

        /// <inheritdoc/>
        public void Dispose()
        {
            DisposalTracker.Dispose();
        }

        /// <inheritdoc/>
        public virtual void RunAll(IMessageSink messageSink, ITestFrameworkOptions discoveryOptions, ITestFrameworkOptions executionOptions)
        {
            var discoverySink = new TestDiscoveryVisitor();

            using (var discoverer = CreateDiscoverer())
            {
                discoverer.Find(false, discoverySink, discoveryOptions);
                discoverySink.Finished.WaitOne();
            }

            RunTestCases(discoverySink.TestCases.Cast<TTestCase>(), messageSink, executionOptions);

        }

        /// <inheritdoc/>
        public virtual void RunTests(IEnumerable<ITestCase> testCases, IMessageSink messageSink, ITestFrameworkOptions executionOptions)
        {
            Guard.ArgumentNotNull("testCases", testCases);
            Guard.ArgumentNotNull("messageSink", messageSink);
            Guard.ArgumentNotNull("executionOptions", executionOptions);

            RunTestCases(testCases.Cast<TTestCase>(), messageSink, executionOptions);
        }

        /// <summary>
        /// Override to run test cases.
        /// </summary>
        /// <param name="testCases">The test cases to be run.</param>
        /// <param name="messageSink">The message sink to report run status to.</param>
        /// <param name="executionOptions">The user's requested execution options.</param>
        protected abstract void RunTestCases(IEnumerable<TTestCase> testCases, IMessageSink messageSink, ITestFrameworkOptions executionOptions);
    }
}<|MERGE_RESOLUTION|>--- conflicted
+++ resolved
@@ -23,7 +23,9 @@
         {
             DisposalTracker = new DisposalTracker();
             SourceInformationProvider = sourceInformationProvider;
-<<<<<<< HEAD
+            Assembly = Assembly.Load(assemblyName);
+            AssemblyInfo = Reflector.Wrap(Assembly);
+        }
 
 #if !WIN8_STORE || WINDOWS_PHONE_APP
             var assembly = Assembly.Load(assemblyName);
@@ -31,16 +33,7 @@
             var assembly = Assembly.Load(assemblyName.Name);
 #endif
             AssemblyInfo = Reflector.Wrap(assembly);
-=======
-            Assembly = Assembly.Load(assemblyName);
-            AssemblyInfo = Reflector.Wrap(Assembly);
->>>>>>> 51d93db9
         }
-
-        /// <summary>
-        /// Gets the assembly that contains the tests.
-        /// </summary>
-        protected Assembly Assembly { get; set; }
 
         /// <summary>
         /// Gets the assembly information of the assembly under test.
