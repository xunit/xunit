--- conflicted
+++ resolved
@@ -130,7 +130,6 @@
             {
                 try
                 {
-<<<<<<< HEAD
                     string configFile = null;
 #if !WINDOWS_PHONE_APP
                     Directory.SetCurrentDirectory(Path.GetDirectoryName(AssemblyInfo.AssemblyPath));
@@ -139,15 +138,7 @@
 
                     OnAssemblyStarting();
 
-                    if (messageBus.QueueMessage(new TestAssemblyStarting(AssemblyFileName, configFile, DateTime.Now,
-                                                                         testFrameworkEnvironment, testFrameworkDisplayName)))
-=======
-                    Directory.SetCurrentDirectory(Path.GetDirectoryName(TestAssembly.Assembly.AssemblyPath));
-
-                    OnAssemblyStarting();
-
                     if (messageBus.QueueMessage(new TestAssemblyStarting(TestCases.Cast<ITestCase>(), TestAssembly, DateTime.Now, testFrameworkEnvironment, testFrameworkDisplayName)))
->>>>>>> 51d93db9
                     {
                         OnAssemblyStarted();
 
@@ -161,14 +152,9 @@
                 }
                 finally
                 {
-<<<<<<< HEAD
-                    OnAssemblyFinishing();
-
-                    messageBus.QueueMessage(new TestAssemblyFinished(AssemblyInfo, totalSummary.Time, totalSummary.Total, totalSummary.Failed, totalSummary.Skipped));
+                    
+                    messageBus.QueueMessage(new TestAssemblyFinished(TestCases.Cast<ITestCase>(), TestAssembly, totalSummary.Time, totalSummary.Total, totalSummary.Failed, totalSummary.Skipped));
 #if !WINDOWS_PHONE_APP
-=======
-                    messageBus.QueueMessage(new TestAssemblyFinished(TestCases.Cast<ITestCase>(), TestAssembly, totalSummary.Time, totalSummary.Total, totalSummary.Failed, totalSummary.Skipped));
->>>>>>> 51d93db9
                     Directory.SetCurrentDirectory(currentDirectory);
 #endif
 
