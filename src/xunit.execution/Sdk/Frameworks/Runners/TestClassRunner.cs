--- conflicted
+++ resolved
@@ -89,11 +89,7 @@
         {
             var constructorArguments = new List<object>();
 
-<<<<<<< HEAD
-            var isStaticClass = TestClass.Type.GetTypeInfo().IsAbstract && TestClass.Type.GetTypeInfo().IsSealed;
-=======
-            var isStaticClass = Class.Type.IsAbstract && Class.Type.IsSealed;
->>>>>>> 51d93db9
+            var isStaticClass = Class.Type.GetTypeInfo().IsAbstract && Class.Type.GetTypeInfo().IsSealed;
             if (!isStaticClass)
             {
                 var ctor = SelectTestClassConstructor();
@@ -219,11 +215,7 @@
         /// <returns>The constructor to be used for creating the test class.</returns>
         protected virtual ConstructorInfo SelectTestClassConstructor()
         {
-<<<<<<< HEAD
             var result = TestClass.Type.GetTypeInfo().DeclaredConstructors.FirstOrDefault(ci => !ci.IsStatic && ci.GetParameters().Length == 0);
-=======
-            var result = Class.Type.GetConstructor(new Type[0]);
->>>>>>> 51d93db9
             if (result == null)
                 Aggregator.Add(new TestClassException("A test class must have a parameterless constructor."));
 
