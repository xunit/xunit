using System;
using System.Collections.Generic;
using System.Reflection;

namespace Xunit.v3;

/// <summary>
/// Represents information about a type. The primary implementation is based on runtime
/// reflection, but may also be implemented by runner authors to provide non-reflection-based
/// test discovery (for example, AST-based runners like CodeRush or Resharper).
/// </summary>
public interface _ITypeInfo
{
	/// <summary>
	/// Gets the assembly this type is located in.
	/// </summary>
	_IAssemblyInfo Assembly { get; }

	/// <summary>
	/// Gets the assembly qualified name for this type.
	/// </summary>
	string? AssemblyQualifiedName { get; }

	/// <summary>
	/// Gets the base type of the given type. Will be <c>null</c> if this type represents
	/// <see cref="object"/>; otherwise, will not be <c>null</c>.
	/// </summary>
	_ITypeInfo? BaseType { get; }

	/// <summary>
	/// Gets the interfaces implemented by the given type.
	/// </summary>
	IReadOnlyCollection<_ITypeInfo> Interfaces { get; }

	/// <summary>
	/// Gets a value indicating whether the type is abstract.
	/// </summary>
	bool IsAbstract { get; }

	/// <summary>
	/// Gets a value indicating whether the type is an array.
	/// </summary>
	bool IsArray { get; }

	/// <summary>
	/// Gets a value indicating whether the type is a constructed generic type.
	/// </summary>
	bool IsConstructedGenericType { get; }

	/// <summary>
	/// Gets a value indicating whether the type is an enum.
	/// </summary>
	bool IsEnum { get; }

	/// <summary>
	/// Gets a value indicating whether the type represents a generic parameter.
	/// </summary>
	bool IsGenericParameter { get; }

	/// <summary>
	/// Gets a value indicating whether the type is a generic type.
	/// </summary>
	bool IsGenericType { get; }

	/// <summary>
	/// Gets a value indicating whether the type is a generic type definition (aka an "open generic"
	/// like IEnumerable&lt;&gt;).
	/// </summary>
	bool IsGenericTypeDefinition { get; }

	/// <summary>
	/// Gets a value indicating whether the type is an interface.
	/// </summary>
	bool IsInterface { get; }

	/// <summary>
	/// Gets a value indicating whether the type is sealed.
	/// </summary>
	bool IsSealed { get; }

	/// <summary>
	/// Gets a value indicating whether the type is a value type.
	/// </summary>
	bool IsValueType { get; }

	/// <summary>
	/// Gets the fully qualified type name (for non-generic parameters), or the
	/// simple type name (for generic parameters). This maps to <see cref="Type.FullName"/>,
	/// except that it will	return <see cref="MemberInfo.Name"/> rather <c>null</c>.
	/// </summary>
	string Name { get; }

	/// <summary>
	/// Gets the namepace of the type; will return <c>null</c> if the type does
	/// not have a namespace.
	/// </summary>
	string? Namespace { get; }

	/// <summary>
	/// Gets the simple type name. This maps to <see cref="Type"/>.<see cref="MemberInfo.Name"/>.
	/// </summary>
	string SimpleName { get; }

	/// <summary>
	/// Gets the number of dimensions in an array.
	/// </summary>
	/// <exception cref="ArgumentException">Thrown if the type is not an array.</exception>
	int GetArrayRank();

	/// <summary>
	/// Gets all the custom attributes for the type that are of the given attribute type.
	/// </summary>
<<<<<<< HEAD
	/// <param name="assemblyQualifiedAttributeTypeName">The type of the attribute, in assembly qualified form;
	/// will also accept attribute types that are generic type definitions (e.g., MyAttribute&lt;&gt;) in v3</param>
=======
	/// <param name="attributeType">The type of the attribute to find. Will accept attribute types that are concrete,
	/// closed generic, and open generic. When provided an open generic type (e.g., MyAttribute&lt;&gt;) it will
	/// return matching closed generic attributes (e.g., MyAttribute&gt;int&lt;)</param>
>>>>>>> 02175c74
	/// <returns>The matching attributes that decorate the type</returns>
	IReadOnlyCollection<_IAttributeInfo> GetCustomAttributes(_ITypeInfo attributeType);

	/// <summary>
	/// Returns the type of the object encompassed or referred to by the current array, pointer or reference type.
	/// </summary>
	/// <returns>The typeof the object encompassed or referred to by the current array, pointer, or reference type, or
	/// null if the current System.Type is not an array or a pointer, or is not passed by reference, or represents a
	/// generic type or a type parameter in the definition of a generic type or generic method.</returns>
	_ITypeInfo? GetElementType();

	/// <summary>
	/// Gets the generic type arguments for a generic type.
	/// </summary>
	/// <returns>The list of generic types.</returns>
	_ITypeInfo[] GetGenericArguments();

	/// <summary>
	/// Returns a type that represents a generic type definition from which the current generic type can be constructed.
	/// </summary>
	/// <exception cref="InvalidOperationException">The current type is not a generic type.</exception>
	_ITypeInfo GetGenericTypeDefinition();

	/// <summary>
	/// Gets a specific method.
	/// </summary>
	/// <param name="methodName">The name of the method.</param>
	/// <param name="includePrivateMethod">Set to <c>true</c> to look for the method in both public and private.</param>
	/// <returns>The method.</returns>
	_IMethodInfo? GetMethod(string methodName, bool includePrivateMethod);

	/// <summary>
	/// Gets all the methods in this type.
	/// </summary>
	/// <param name="includePrivateMethods">Set to <c>true</c> to return all methods in the type,
	/// or <c>false</c> to return only public methods.</param>
	IReadOnlyCollection<_IMethodInfo> GetMethods(bool includePrivateMethods);
}<|MERGE_RESOLUTION|>--- conflicted
+++ resolved
@@ -110,14 +110,9 @@
 	/// <summary>
 	/// Gets all the custom attributes for the type that are of the given attribute type.
 	/// </summary>
-<<<<<<< HEAD
-	/// <param name="assemblyQualifiedAttributeTypeName">The type of the attribute, in assembly qualified form;
-	/// will also accept attribute types that are generic type definitions (e.g., MyAttribute&lt;&gt;) in v3</param>
-=======
 	/// <param name="attributeType">The type of the attribute to find. Will accept attribute types that are concrete,
 	/// closed generic, and open generic. When provided an open generic type (e.g., MyAttribute&lt;&gt;) it will
 	/// return matching closed generic attributes (e.g., MyAttribute&gt;int&lt;)</param>
->>>>>>> 02175c74
 	/// <returns>The matching attributes that decorate the type</returns>
 	IReadOnlyCollection<_IAttributeInfo> GetCustomAttributes(_ITypeInfo attributeType);
 
