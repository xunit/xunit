--- conflicted
+++ resolved
@@ -174,7 +174,8 @@
 
             Assert.Null(ex);
         }
-<<<<<<< HEAD
+
+#pragma warning restore CS1998
 
         [Fact]
         public async void ExceptionThrownWhenPropertyChangedToUnexpectedValue()
@@ -188,9 +189,6 @@
             Assert.IsType<PropertyChangedException>(ex);
             Assert.Equal("Assert.PropertyChanged failure: Property Property1 was not set to expected value Expected Value", ex.Message);
         }
-=======
-#pragma warning restore CS1998
->>>>>>> 9bcef084
     }
 
     class NotifiedClass : INotifyPropertyChanged
