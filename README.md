--- conflicted
+++ resolved
@@ -1,18 +1,10 @@
 ## <a href="https://github.com/xunit/xunit"><img src="https://raw.github.com/xunit/media/master/full-logo.png" title="xUnit.net" /></a>
 
-<<<<<<< HEAD
-xUnit.net is a free, open source, community-focused unit testing tool for the .NET Framework.
-Written by the original inventor of NUnit v2, xUnit.net is the latest technology for unit testing
-C#, F#, VB.NET and other .NET languages. Works with ReSharper, CodeRush, TestDriven.NET and Xamarin.
-xUnit.net is part of the [ASP.NET Open Source Gallery](http://www.outercurve.org/Galleries/ASPNETOpenSourceGallery)
-under the [Outercurve Foundation](http://www.outercurve.org/). It is licensed under the
-=======
 xUnit.net is a free, open source, community-focused unit testing tool for the .NET Framework. 
 Written by the original inventor of NUnit v2, xUnit.net is the latest technology for unit testing 
 C#, F#, VB.NET and other .NET languages. Works with ReSharper, CodeRush, TestDriven.NET and Xamarin. 
 xUnit.net is part of the [ASP.NET Open Source Gallery](http://www.outercurve.org/Galleries/ASPNETOpenSourceGallery) 
 under the [Outercurve Foundation](http://www.outercurve.org/). It is licensed under the 
->>>>>>> 6f926b4c
 [Apache 2 license](http://opensource.org/licenses/Apache-2.0), which is approved by the OSI.
 
 Continuous integration builds are available online via [TeamCity](http://teamcity.tier3.com/guestLogin.html?guest=1).
@@ -25,7 +17,7 @@
 _CodeRush Test Runner support is provided by [DevExpress](http://www.devexpress.com/)._<br>
 _Xamarin Test Runner support is provided by [xUnit.net Xamarin project](https://github.com/xunit/xamarin.xunit)._<br>
 _The xUnit.net logo was designed by [Nathan Young](http://flavors.me/nathanyoung)._<br>
-_The TeamCity server is sponsored by [CenturyLink Cloud](http://www.centurylinkcloud.com/)._
+_The TeamCity server is sponsored by [Tier 3](http://www.centurylinkcloud.com/)._
 
 ## Frequently Asked Questions
 
